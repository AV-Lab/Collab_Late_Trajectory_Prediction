#!/usr/bin/env python3
# -*- coding: utf-8 -*-
"""
Created on Mon Jul  8 14:11:22 2024

@author: nadya
"""

import torch
import os
import numpy as np
import logging
logger = logging.getLogger(__name__)

from intelligent_vehicles.vehicles.dataloader import TrajDataloader
from intelligent_vehicles.detectors.initialize import initialize_detector
from intelligent_vehicles.trackers.initialize import initialize_tracker
from intelligent_vehicles.predictors.initialize import initialize_predictor

class BasicIntelligentVehicle:
    """ 
    Intelligent agent class.
    
    Parameters:
        name (str): Name of the agent.
        data_folder (str, optional): Folder for data.
        dataloader (object, optional): Dataloader object.
        predictor (object, optional): Predictor object.
        collaboration_graph (object, optional): Collaboration graph object.
    """
    

    def _init_dataloader(self, data_file, sensors, fps):
        return TrajDataloader(data_file, sensors, fps)

    def _init_detector(self, detector_config):
        print(f"Initializing tracker with config: {detector_config}")
        self.detector = initialize_detector(detector_config)

    def _init_tracker(self, tracker_config):
        print(f"Initializing tracker with config: {tracker_config}")
        self.tracker = initialize_tracker(tracker_config)

    def _init_predictor(self, predictor_config, prediction_horizon, forecasting_frequency):
        print(f"Initializing tracker with config: {predictor_config}")
        self.predictor = initialize_predictor(predictor_config)
    
<<<<<<< HEAD
    def run_detector(self, frame_data, scenario=None):
        if hasattr(self.detector, "load_detections") and self.detector.load_detections:
            detections = self.detector.detect(frame_data, scenario)
=======
    def run_detector(self, frame_data):
        if self.load_gt_detections:
            # return gt detections
            bboxs = [{'label': s['label'], 
                      'score': 1.0,
                      'width': s['width'], 
                      'height': s['height'], 
                      'length': s['length'], 
                      'position': (s['x'], s['y'], s['z']), 
                      'yaw': s['yaw'],
                      'obj_id' : s['obj_id']} for s in frame_data["labels"]]
            return bboxs     
>>>>>>> 0ca7dfe1
        else:
            detections = self.detector.detect(frame_data)
        return detections 

    def run_tracker(self, detections, ego_pose, calibration):
        self.tracker.track(detections, ego_pose, calibration)
        tracklets = self.tracker.get_tracked_objects()
        return tracklets
    
    def run_predictor(self, tracklets):
        pass
            
    def __init__(self, name, detector_config, tracker_config, predictor_config, parameters, sensors, data):
    
        self.name = name
        self.cur_location = None
        self.cur_velocity = None
        self.cur_yaw = None
        self.load_gt_detections = False
        self.delta = 0.005 # should be dt/2 from global clock
        self.starting_time = 0.0 # can include delays if needed
        self.next_observation_time = self.starting_time        
        self.fps = parameters["fps"]
        self.tracking_history = parameters["tracking_history"]
        self.prediction_horizon = parameters["prediction_horizon"]
        self.prediction_frequency = parameters["prediction_frequency"]
        self.forecasting_frequency = parameters["forecasting_frequency"]
<<<<<<< HEAD
        self.device = parameters["device"]
=======
        self.results_folder = "results"
>>>>>>> 0ca7dfe1
        
        if "train" in data:
            self.train_loader = self._init_dataloader(data["train"], sensors, self.fps)
        if "valid" in data:
            self.valid_loader = self._init_dataloader(data["valid"], sensors, self.fps)
        test = data["test"] if "test" in data else data["valid"]
        self.test_loader = self._init_dataloader(test, sensors, self.fps)
        
        detector_config["device"] = self.device
        self._init_detector(detector_config)
        
        tracker_config["tracking_history"] = self.tracking_history
        self._init_tracker(tracker_config)
<<<<<<< HEAD
        
        predictor_config["observation_length"] = self.tracking_history
        predictor_config["prediction_horizon"] = self.prediction_horizon*self.forecasting_frequency 
        predictor_config["device"] = self.device
        self._init_predictor(predictor_config)
    
    
    def run(self, t, scenario=None):
=======
        self._init_predictor(predictor_config, 
                             data,
                             self.prediction_horizon,
                             self.prediction_frequency,
                             self.forecasting_frequency)
    def save_results(self, frame_id, gt, tracklets):
        """
        Save tracklets and ground truth to files for evaluation
        
        Args:
            frame_id: Current frame ID
            gt: List of ground truth objects
            tracklets: List of tracker results (tracklets)
        
        This function will overwrite files if frame_id=0, otherwise append to existing files
        """
        os.makedirs(self.results_folder, exist_ok=True)

        # Save GT
        gt_file = os.path.join(self.results_folder, f"{self.name}_gt.txt")
        
        # Determine if we should write or append
        mode = 'w' if frame_id == 1 else 'a'
        
        with open(gt_file, mode) as f:
            for g in gt:
                f.write(f"{frame_id} {g['obj_id']} {g['label']} {g['position'][0]} {g['position'][1]} {g['position'][2]} "
                        f"{g['yaw']} {g['length']} {g['width']} {g['height']} {g['score']}\n")
        
        # Save tracklets
        tracklets_file = os.path.join(self.results_folder, f"{self.name}_tracklets.txt")
        
        with open(tracklets_file, mode) as f:
            for t in tracklets:
                bbox3D = t.get_3dbbox()  # [bbox.h, bbox.w, bbox.l, bbox.x, bbox.y, bbox.z, bbox.ry, bbox.s, bbox.obj_class]
                # frame_id, id, category, x, y, z, ry, l, w, h, confidence
                f.write(f"{frame_id} {t.id} {t.category} {bbox3D[3]} {bbox3D[4]} {bbox3D[5]} {bbox3D[6]} "
                        f"{bbox3D[2]} {bbox3D[1]} {bbox3D[0]} {t.confidence}\n")
        # logger.info(f"Results saved for frame {frame_id} in {self.results_folder}.")
                
    def run(self, t,save_results=True):
        # print(f"----------Running vehicle {self.name} at time {t}==========")
>>>>>>> 0ca7dfe1
        # Check if it's time for observation
        if abs(t - self.next_observation_time) <= self.delta:
            self.next_observation_time += 1.0 / self.fps
            frame_data,frame_id = self.test_loader.get_frame_data(t)
            if frame_data == None:
                logger.info(f"Vehicle {self.name} left the scene.")
                self.next_observation_time = self.starting_time
                return None
            # if we recived observation 
            ego_state = frame_data["ego_state"]
<<<<<<< HEAD
            calibration = frame_data["calibration"]
            
            # Run detection
            detections = self.run_detector(frame_data, scenario)
        
            # Update the tracker -> tracklets is numpy str array of 3D boxes [x, y, z, theta, l, w, h,s, obj_class]
            tracklets = self.run_tracker(detections, ego_state, calibration)

            # Check if it's time for prediction ask tracker for active tracklets and run predict
            #if (t - self.last_prediction_time) >= (1.0 / self.prediction_frequency):            
            #    predictions = self.run_predictor(tracklets)
            #    self.last_prediction_time = t
            
            return (tracklets, detections, frame_data["lidar"], ego_state, calibration)
=======
            bboxs = self.run_detector(frame_data)

           
            # Update the tracker -> tracklets is numpy str array of 3D boxes [bbox.h, bbox.w, bbox.l, bbox.x, bbox.y, bbox.z, bbox.ry,bbox.s,bbox.obj_class]
            tracklets = self.run_tracker(bboxs, ego_state)
           

            if save_results:
                self.save_results(frame_id, bboxs,tracklets)


           
            
            # Check if it's time for prediction
            # ask tracker for active tracklets and run predict
            #if (t - self.last_prediction_time) >= (1.0 / self.prediction_frequency):            
            #    predictions = self.run_predictor(tracklets)
            #    self.last_prediction_time = t
           
            return (bboxs, frame_data["lidar"], ego_state)
>>>>>>> 0ca7dfe1
        
        
  

            <|MERGE_RESOLUTION|>--- conflicted
+++ resolved
@@ -45,24 +45,9 @@
         print(f"Initializing tracker with config: {predictor_config}")
         self.predictor = initialize_predictor(predictor_config)
     
-<<<<<<< HEAD
     def run_detector(self, frame_data, scenario=None):
         if hasattr(self.detector, "load_detections") and self.detector.load_detections:
             detections = self.detector.detect(frame_data, scenario)
-=======
-    def run_detector(self, frame_data):
-        if self.load_gt_detections:
-            # return gt detections
-            bboxs = [{'label': s['label'], 
-                      'score': 1.0,
-                      'width': s['width'], 
-                      'height': s['height'], 
-                      'length': s['length'], 
-                      'position': (s['x'], s['y'], s['z']), 
-                      'yaw': s['yaw'],
-                      'obj_id' : s['obj_id']} for s in frame_data["labels"]]
-            return bboxs     
->>>>>>> 0ca7dfe1
         else:
             detections = self.detector.detect(frame_data)
         return detections 
@@ -90,11 +75,7 @@
         self.prediction_horizon = parameters["prediction_horizon"]
         self.prediction_frequency = parameters["prediction_frequency"]
         self.forecasting_frequency = parameters["forecasting_frequency"]
-<<<<<<< HEAD
         self.device = parameters["device"]
-=======
-        self.results_folder = "results"
->>>>>>> 0ca7dfe1
         
         if "train" in data:
             self.train_loader = self._init_dataloader(data["train"], sensors, self.fps)
@@ -108,7 +89,6 @@
         
         tracker_config["tracking_history"] = self.tracking_history
         self._init_tracker(tracker_config)
-<<<<<<< HEAD
         
         predictor_config["observation_length"] = self.tracking_history
         predictor_config["prediction_horizon"] = self.prediction_horizon*self.forecasting_frequency 
@@ -117,50 +97,6 @@
     
     
     def run(self, t, scenario=None):
-=======
-        self._init_predictor(predictor_config, 
-                             data,
-                             self.prediction_horizon,
-                             self.prediction_frequency,
-                             self.forecasting_frequency)
-    def save_results(self, frame_id, gt, tracklets):
-        """
-        Save tracklets and ground truth to files for evaluation
-        
-        Args:
-            frame_id: Current frame ID
-            gt: List of ground truth objects
-            tracklets: List of tracker results (tracklets)
-        
-        This function will overwrite files if frame_id=0, otherwise append to existing files
-        """
-        os.makedirs(self.results_folder, exist_ok=True)
-
-        # Save GT
-        gt_file = os.path.join(self.results_folder, f"{self.name}_gt.txt")
-        
-        # Determine if we should write or append
-        mode = 'w' if frame_id == 1 else 'a'
-        
-        with open(gt_file, mode) as f:
-            for g in gt:
-                f.write(f"{frame_id} {g['obj_id']} {g['label']} {g['position'][0]} {g['position'][1]} {g['position'][2]} "
-                        f"{g['yaw']} {g['length']} {g['width']} {g['height']} {g['score']}\n")
-        
-        # Save tracklets
-        tracklets_file = os.path.join(self.results_folder, f"{self.name}_tracklets.txt")
-        
-        with open(tracklets_file, mode) as f:
-            for t in tracklets:
-                bbox3D = t.get_3dbbox()  # [bbox.h, bbox.w, bbox.l, bbox.x, bbox.y, bbox.z, bbox.ry, bbox.s, bbox.obj_class]
-                # frame_id, id, category, x, y, z, ry, l, w, h, confidence
-                f.write(f"{frame_id} {t.id} {t.category} {bbox3D[3]} {bbox3D[4]} {bbox3D[5]} {bbox3D[6]} "
-                        f"{bbox3D[2]} {bbox3D[1]} {bbox3D[0]} {t.confidence}\n")
-        # logger.info(f"Results saved for frame {frame_id} in {self.results_folder}.")
-                
-    def run(self, t,save_results=True):
-        # print(f"----------Running vehicle {self.name} at time {t}==========")
->>>>>>> 0ca7dfe1
         # Check if it's time for observation
         if abs(t - self.next_observation_time) <= self.delta:
             self.next_observation_time += 1.0 / self.fps
@@ -171,7 +107,6 @@
                 return None
             # if we recived observation 
             ego_state = frame_data["ego_state"]
-<<<<<<< HEAD
             calibration = frame_data["calibration"]
             
             # Run detection
@@ -185,31 +120,4 @@
             #    predictions = self.run_predictor(tracklets)
             #    self.last_prediction_time = t
             
-            return (tracklets, detections, frame_data["lidar"], ego_state, calibration)
-=======
-            bboxs = self.run_detector(frame_data)
-
-           
-            # Update the tracker -> tracklets is numpy str array of 3D boxes [bbox.h, bbox.w, bbox.l, bbox.x, bbox.y, bbox.z, bbox.ry,bbox.s,bbox.obj_class]
-            tracklets = self.run_tracker(bboxs, ego_state)
-           
-
-            if save_results:
-                self.save_results(frame_id, bboxs,tracklets)
-
-
-           
-            
-            # Check if it's time for prediction
-            # ask tracker for active tracklets and run predict
-            #if (t - self.last_prediction_time) >= (1.0 / self.prediction_frequency):            
-            #    predictions = self.run_predictor(tracklets)
-            #    self.last_prediction_time = t
-           
-            return (bboxs, frame_data["lidar"], ego_state)
->>>>>>> 0ca7dfe1
-        
-        
-  
-
-            +            return (tracklets, detections, frame_data["lidar"], ego_state, calibration)